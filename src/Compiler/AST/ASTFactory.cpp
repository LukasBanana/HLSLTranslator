/*
 * ASTFactory.cpp
 * 
 * This file is part of the XShaderCompiler project (Copyright (c) 2014-2017 by Lukas Hermanns)
 * See "LICENSE.txt" for license information.
 */

#include "ASTFactory.h"
#include "Helper.h"
#include "Exception.h"
#include "Variant.h"


namespace Xsc
{

namespace ASTFactory
{


template <typename T, typename... Args>
std::shared_ptr<T> MakeAST(Args&&... args)
{
    return MakeShared<T>(SourcePosition::ignore, std::forward<Args>(args)...);
}

template <typename T, typename Origin, typename... Args>
std::shared_ptr<T> MakeASTWithOrigin(const Origin& origin, Args&&... args)
{
    return MakeShared<T>(origin->area, std::forward<Args>(args)...);
}

/* ----- Make functions ----- */

CallExprPtr MakeIntrinsicCallExpr(
    const Intrinsic intrinsic, const std::string& ident, const TypeDenoterPtr& typeDenoter, const std::vector<ExprPtr>& arguments)
{
    auto ast = MakeAST<CallExpr>();
    {
        ast->ident          = ident;
        ast->typeDenoter    = typeDenoter;
        ast->arguments      = arguments;
        ast->intrinsic      = intrinsic;
    }
    return ast;
}

static SamplerType TextureTypeToSamplerType(const BufferType t)
{
    switch (t)
    {
        case BufferType::Texture1D:
        case BufferType::Texture1DArray:
            return SamplerType::Sampler1D;
        case BufferType::Texture2D:
        case BufferType::Texture2DArray:
            return SamplerType::Sampler2D;
        case BufferType::Texture3D:
            return SamplerType::Sampler3D;
        case BufferType::TextureCube:
        case BufferType::TextureCubeArray:
            return SamplerType::SamplerCube;
        default:
            return SamplerType::Undefined;
    }
}

CallExprPtr MakeTextureSamplerBindingCallExpr(const ExprPtr& textureObjectExpr, const ExprPtr& samplerObjectExpr)
{
    auto ast = MakeAST<CallExpr>();
    {
        const auto& typeDen = textureObjectExpr->GetTypeDenoter()->GetAliased();
        if (auto bufferTypeDen = typeDen.As<BufferTypeDenoter>())
        {
            ast->typeDenoter = std::make_shared<SamplerTypeDenoter>(TextureTypeToSamplerType(bufferTypeDen->bufferType));
            ast->arguments.push_back(textureObjectExpr);
            ast->arguments.push_back(samplerObjectExpr);
        }
    }
    return ast;
}

CallExprPtr MakeTypeCtorCallExpr(const TypeDenoterPtr& typeDenoter, const std::vector<ExprPtr>& arguments)
{
    auto ast = MakeAST<CallExpr>();
    {
        ast->typeDenoter    = typeDenoter;
        ast->arguments      = arguments;
    }
    return ast;
}

CastExprPtr MakeCastExpr(const TypeDenoterPtr& typeDenoter, const ExprPtr& valueExpr)
{
    auto ast = MakeAST<CastExpr>();
    {
        ast->typeSpecifier          = MakeTypeSpecifier(typeDenoter);
        ast->typeSpecifier->area    = valueExpr->area;
        ast->expr                   = valueExpr;
    }
    return ast;
}

CastExprPtr MakeLiteralCastExpr(const TypeDenoterPtr& typeDenoter, const DataType literalType, const std::string& literalValue)
{
    return MakeCastExpr(typeDenoter, MakeLiteralExpr(literalType, literalValue));
}

BinaryExprPtr MakeBinaryExpr(const ExprPtr& lhsExpr, const BinaryOp op, const ExprPtr& rhsExpr)
{
    auto ast = MakeAST<BinaryExpr>();
    {
        ast->lhsExpr    = lhsExpr;
        ast->op         = op;
        ast->rhsExpr    = rhsExpr;
    }
    return ast;
}

LiteralExprPtr MakeLiteralExpr(const DataType literalType, const std::string& literalValue)
{
    auto ast = MakeAST<LiteralExpr>();
    {
        ast->dataType   = literalType;
        ast->value      = literalValue;
    }
    return ast;
}

LiteralExprPtr MakeLiteralExpr(const Variant& literalValue)
{
    switch (literalValue.Type())
    {
        case Variant::Types::Bool:
            return MakeLiteralExpr(DataType::Bool, std::to_string(literalValue.Bool()));
        case Variant::Types::Int:
            return MakeLiteralExpr(DataType::Int, std::to_string(literalValue.Int()));
        case Variant::Types::Real:
            return MakeLiteralExpr(DataType::Float, std::to_string(literalValue.Real()));
    }
    return MakeLiteralExpr(DataType::Int, "0");
}

AliasDeclStmntPtr MakeBaseTypeAlias(const DataType dataType, const std::string& ident)
{
    auto ast = MakeAST<AliasDeclStmnt>();
    {
        auto aliasDecl = MakeAST<AliasDecl>();
        {
            aliasDecl->ident        = ident;
            aliasDecl->typeDenoter  = MakeShared<BaseTypeDenoter>(dataType);
            aliasDecl->declStmntRef = ast.get();
        }
        ast->aliasDecls.push_back(aliasDecl);
    }
    return ast;
}

TypeSpecifierPtr MakeTypeSpecifier(const StructDeclPtr& structDecl)
{
    auto ast = MakeAST<TypeSpecifier>();
    {
        ast->structDecl     = structDecl;
        ast->typeDenoter    = std::make_shared<StructTypeDenoter>(structDecl.get());
    }
    ast->area = ast->structDecl->area;
    return ast;
}

TypeSpecifierPtr MakeTypeSpecifier(const TypeDenoterPtr& typeDenoter)
{
    auto ast = MakeAST<TypeSpecifier>();
    {
        ast->typeDenoter = typeDenoter;
    }
    return ast;
}

TypeSpecifierPtr MakeTypeSpecifier(const DataType dataType)
{
    return MakeTypeSpecifier(MakeShared<BaseTypeDenoter>(dataType));
}

VarDeclStmntPtr MakeVarDeclStmnt(const TypeSpecifierPtr& typeSpecifier, const std::string& ident, const ExprPtr& initializer)
{
    auto ast = MakeAST<VarDeclStmnt>();
    {
        ast->typeSpecifier = typeSpecifier;

        auto varDecl = MakeAST<VarDecl>();
        {
            varDecl->ident          = ident;
            varDecl->initializer    = initializer;
            varDecl->declStmntRef   = ast.get();
        }
        ast->varDecls.push_back(varDecl);
    }
    return ast;
}

VarDeclStmntPtr MakeVarDeclStmnt(const DataType dataType, const std::string& ident, const ExprPtr& initializer)
{
    return MakeVarDeclStmnt(MakeTypeSpecifier(dataType), ident, initializer);
}

ObjectExprPtr MakeObjectExpr(const ExprPtr& prefixExpr, const std::string& ident, Decl* symbolRef)
{
    auto ast = MakeAST<ObjectExpr>();
    {
        ast->prefixExpr = prefixExpr;
        ast->ident      = ident;
        ast->symbolRef  = symbolRef;
    }
    return ast;
}

ObjectExprPtr MakeObjectExpr(const std::string& ident, Decl* symbolRef)
{
    return MakeObjectExpr(nullptr, ident, symbolRef);
}

ObjectExprPtr MakeObjectExpr(Decl* symbolRef)
{
    return MakeObjectExpr(symbolRef->ident.Original(), symbolRef);
}

ArrayExprPtr MakeArrayExpr(const ExprPtr& prefixExpr, const std::vector<int>& arrayIndices)
{
    auto ast = MakeAST<ArrayExpr>();
    {
        ast->prefixExpr     = prefixExpr;
        ast->arrayIndices   = MakeArrayIndices(arrayIndices);
    }
    return ast;
}

<<<<<<< HEAD
TypeDenoterPtr MakeBufferAccessCallTypeDenoter(const BaseTypeDenoter& bufferTypeDenoter)
{
    auto typeDenoter = std::make_shared<BaseTypeDenoter>();
    if (IsIntType(bufferTypeDenoter.dataType))
        typeDenoter->dataType = DataType::Int4;
    else if (IsUIntType(bufferTypeDenoter.dataType))
        typeDenoter->dataType = DataType::UInt4;
    else
        typeDenoter->dataType = DataType::Float4;
    
    return typeDenoter;
=======
RegisterPtr MakeRegister(int slot, const RegisterType registerType)
{
    auto ast = MakeAST<Register>();
    {
        ast->registerType   = registerType;
        ast->slot           = slot;
    }
    return ast;
>>>>>>> 280c6eda
}

BracketExprPtr MakeBracketExpr(const ExprPtr& expr)
{
    auto ast = MakeASTWithOrigin<BracketExpr>(expr);
    {
        ast->expr = expr;
    }
    return ast;
}

/*
TODO:
This is currently being used to convert a scalar-to-struct cast expression
into a struct-constructor expression (e.g. "(S)0" -> "S(0, 0, 0)").
This is done by using a list-expression instead of an argument list for the constructor.
This should be changed, because a list-expression is not meant to be used as argument list!
-> see GLSLConverter::VisitCastExpr
*/
#if 1

static ExprPtr MakeConstructorListExprPrimarySingle(const ExprPtr& expr, const TypeDenoterPtr& typeDen)
{
    if (auto structTypeDen = typeDen->As<StructTypeDenoter>())
    {
        if (auto structDecl = structTypeDen->structDeclRef)
        {
            /* Get the type denoter of all structure members */
            std::vector<TypeDenoterPtr> memberTypeDens;
            structDecl->CollectMemberTypeDenoters(memberTypeDens, false);

            /* Generate list expression with N copies of the literal (where N is the number of struct members) */
            return MakeCastExpr(typeDen, MakeConstructorListExpr(expr, memberTypeDens));
        }
    }
    else if (auto baseTypeDen = typeDen->As<BaseTypeDenoter>())
    {
        if (!baseTypeDen->IsScalar())
        {
            /* Make a cast expression for this vector or matrix type */
            return MakeCastExpr(typeDen, expr);
        }
    }
    return expr;
}

static ExprPtr MakeConstructorListExprPrimary(
    const ExprPtr& expr,
    std::vector<TypeDenoterPtr>::const_iterator typeDensBegin,
    std::vector<TypeDenoterPtr>::const_iterator typeDensEnd)
{
    if (typeDensBegin + 1 != typeDensEnd)
    {
        auto ast = MakeAST<SequenceExpr>();
        {
            ast->Append(MakeConstructorListExprPrimarySingle(expr, (*typeDensBegin)->GetSub()));
            ast->Append(MakeConstructorListExprPrimary(expr, typeDensBegin + 1, typeDensEnd));
        }
        return ast;
    }
    else
        return MakeConstructorListExprPrimarySingle(expr, (*typeDensBegin)->GetSub());
}

ExprPtr MakeConstructorListExpr(const ExprPtr& expr, const std::vector<TypeDenoterPtr>& listTypeDens)
{
    if (listTypeDens.empty())
        return expr;
    else
        return MakeConstructorListExprPrimary(expr, listTypeDens.begin(), listTypeDens.end());
}

#endif

ExprStmntPtr MakeAssignStmnt(const ExprPtr& lvalueExpr, const ExprPtr& rvalueExpr, const AssignOp op)
{
    auto ast = MakeAST<ExprStmnt>();
    {
        auto assignExpr = MakeAST<AssignExpr>();
        {
            assignExpr->lvalueExpr  = lvalueExpr;
            assignExpr->op          = op;
            assignExpr->rvalueExpr  = rvalueExpr;
        }
        ast->expr = assignExpr;
    }
    return ast;
}

ExprStmntPtr MakeArrayAssignStmnt(VarDecl* varDecl, const std::vector<int>& arrayIndices, const ExprPtr& assignExpr)
{
    return MakeAssignStmnt(MakeArrayExpr(MakeObjectExpr(varDecl), arrayIndices), assignExpr);
}

ArrayDimensionPtr MakeArrayDimension(int arraySize)
{
    auto ast = MakeAST<ArrayDimension>();
    {
        if (arraySize > 0)
        {
            ast->expr = MakeLiteralExpr(DataType::Int, std::to_string(arraySize));
            ast->size = arraySize;
        }
        else
        {
            ast->expr = MakeAST<NullExpr>();
            ast->size = 0;
        }
    }
    return ast;
}

CodeBlockStmntPtr MakeCodeBlockStmnt(const StmntPtr& stmnt)
{
    auto ast = MakeASTWithOrigin<CodeBlockStmnt>(stmnt);
    {
        ast->codeBlock = MakeASTWithOrigin<CodeBlock>(stmnt);
        ast->codeBlock->stmnts.push_back(stmnt);
    }
    return ast;
}

/* ----- Make list functions ----- */

std::vector<ExprPtr> MakeArrayIndices(const std::vector<int>& arrayIndices)
{
    std::vector<ExprPtr> exprs;

    for (auto index : arrayIndices)
        exprs.push_back(MakeLiteralExpr(DataType::Int, std::to_string(index)));

    return exprs;
}

std::vector<ArrayDimensionPtr> MakeArrayDimensionList(const std::vector<int>& arraySizes)
{
    std::vector<ArrayDimensionPtr> arrayDims;

    for (auto dim : arraySizes)
        arrayDims.push_back(MakeArrayDimension(dim));

    return arrayDims;
}

/* ----- Convert functions ----- */

ExprPtr ConvertExprBaseType(const DataType dataType, const ExprPtr& subExpr)
{
    if (subExpr->Type() == AST::Types::LiteralExpr && IsScalarType(dataType))
    {
        /* Convert data type into literal expression */
        auto ast = std::static_pointer_cast<LiteralExpr>(subExpr);
        {
            ast->ConvertDataType(dataType);
        }
        return ast;
    }
    else
    {
        /* Make new cast expression */
        auto ast = MakeShared<CastExpr>(subExpr->area);
        {
            ast->typeSpecifier          = MakeTypeSpecifier(MakeShared<BaseTypeDenoter>(dataType));
            ast->typeSpecifier->area    = subExpr->area;
            ast->expr                   = subExpr;
        }
        return ast;
    }
}

ArrayDimensionPtr ConvertExprToArrayDimension(const ExprPtr& expr)
{
    auto ast = MakeAST<ArrayDimension>();
    {
        if (expr)
        {
            ast->area = expr->area;
            ast->expr = expr;
        }
    }
    return ast;
}

std::vector<ArrayDimensionPtr> ConvertExprListToArrayDimensionList(const std::vector<ExprPtr>& exprs)
{
    std::vector<ArrayDimensionPtr> arrayDims;

    for (const auto& expr : exprs)
        arrayDims.push_back(ConvertExprToArrayDimension(expr));

    return arrayDims;
}


} // /namespace ASTFactory

} // /namespace Xsc



// ================================================================================<|MERGE_RESOLUTION|>--- conflicted
+++ resolved
@@ -234,7 +234,6 @@
     return ast;
 }
 
-<<<<<<< HEAD
 TypeDenoterPtr MakeBufferAccessCallTypeDenoter(const BaseTypeDenoter& bufferTypeDenoter)
 {
     auto typeDenoter = std::make_shared<BaseTypeDenoter>();
@@ -246,7 +245,8 @@
         typeDenoter->dataType = DataType::Float4;
     
     return typeDenoter;
-=======
+}
+
 RegisterPtr MakeRegister(int slot, const RegisterType registerType)
 {
     auto ast = MakeAST<Register>();
@@ -255,7 +255,6 @@
         ast->slot           = slot;
     }
     return ast;
->>>>>>> 280c6eda
 }
 
 BracketExprPtr MakeBracketExpr(const ExprPtr& expr)
