/*
 * PreProcessor.h
 * 
 * This file is part of the XShaderCompiler project (Copyright (c) 2014-2017 by Lukas Hermanns)
 * See "LICENSE.txt" for license information.
 */

#ifndef XSC_PRE_PROCESSOR_H
#define XSC_PRE_PROCESSOR_H


#include <Xsc/Xsc.h>
#include <Xsc/Log.h>
#include "PreProcessorScanner.h"
#include "TokenString.h"
#include "ASTEnums.h"
#include "Parser.h"
#include "SourceCode.h"
#include <iostream>
#include <functional>
#include <initializer_list>
#include <stack>
#include <map>
#include <set>


namespace Xsc
{


/*
Pre-processor to substitute macros and include directives.
The preprocessor works on something similar to a Concrete Syntax Tree (CST) rather than an Abstract Syntax Tree (AST).
This is because the output is not an intermediate representation but rather concrete source code.
Therefore, all white spaces and new-line characters must NOT be ignored.
All other parsers and analyzers only work on an AST.
*/
class PreProcessor : public Parser
{
    
    public:
        
        PreProcessor(IncludeHandler& includeHandler, Log* log = nullptr);

        std::unique_ptr<std::iostream> Process(
            const SourceCodePtr& input,
            const std::string& filename = "",
            bool writeLineMarks = true,
            bool writeLineMarkFilenames = true,
            bool enableWarnings = false
        );

        // Returns a list of all defined macro identifiers after pre-processing.
        std::vector<std::string> ListDefinedMacroIdents() const;

    protected:

        // Macro object structure.
        struct Macro
        {
            Macro() = default;
            Macro(const Macro&) = default;
            Macro& operator = (const Macro&) = default;

            Macro(const TokenPtr& identTkn);
            Macro(const TokenPtr& identTkn, const TokenPtrString& value);
            
            Macro(
                const TokenPtr& identTkn,
                const TokenPtrString& value,
                const std::vector<std::string>& parameters,
                bool varArgs = false,
                bool stdMacro = false,
                bool emptyParamList = false
            );

            bool HasParameterList() const;

            TokenPtr                    identTkn;                   // Macro identifier token
            TokenPtrString              tokenString;                // Macro definition value as token string
            std::vector<std::string>    parameters;                 // Parameter identifiers
            bool                        varArgs         = false;    // Specifies whether the macro supports variadic arguments
            bool                        stdMacro        = false;    // Specifies whether the macro is a standard macro (i.e. part of the language) or not
            bool                        emptyParamList  = false;    // Macro has an empty parameter list
        };

        // Parses the specified directive, that is not part of the standard pre-processor directive (e.g. "version" or "extension" for GLSL).
        virtual void ParseDirective(const std::string& directive, bool ignoreUnknown);

        // Callback function when an auto-generated '#line'-directive is to be written.
        virtual void WriteLineDirective(unsigned int lineNo, const std::string& filename);

        // Ignores the remaining tokens of the current directive.
        void IgnoreDirective();

        // Defines a macro with the specified identifier, value token string, and parameters.
        void DefineMacro(const Macro& macro);

        // Defines a standard macro (i.e. not part of the source code) with value set to integer literal '1'.
        void DefineStandardMacro(const std::string& ident, int intValue = 1);

        // Removes the macro definition with the specified identifier.
        void UndefineMacro(const std::string& ident, const Token* tkn = nullptr);

        // Returns true if the specified macro identifier is defined.
        bool IsDefined(const std::string& ident) const;

        // Callback function when a macro is about to be defined
        virtual bool OnDefineMacro(const Macro& macro);

        // Callback function when a macro is about to be redefined, returns true if the redefinition is allowed.
        virtual bool OnRedefineMacro(const Macro& macro, const Macro& previousMacro);

        // Callback function when a macro is about to be undefined, return true if the undefinition is allowed.
        virtual bool OnUndefineMacro(const Macro& macro);

<<<<<<< HEAD
        // Evaluate the expression of the specified token string.
        Variant EvaluateExpr(const TokenPtrString& tokenString, const Token* tkn = nullptr);
=======
        // Callback function when the standard macro must be substituted (e.g. __FILE__ to string literal).
        virtual bool OnSubstitueStdMacro(const Token& identTkn, TokenPtrString& tokenString);
>>>>>>> 19b0657e

        // Parse a token string and evaluate it as expression.
        Variant ParseAndEvaluateExpr(const Token* tkn = nullptr);

        // Parse a token string as argument and evaluate it as expression.
        Variant ParseAndEvaluateArgumentExpr(const Token* tkn = nullptr);

        // Returns the output stream as reference.
        inline std::stringstream& Out()
        {
            return *output_;
        }

    private:
        
        /* === Structures === */

        struct IfBlock
        {
            void SetActive(bool activate);

            TokenPtr        directiveToken;
            SourceCodePtr   directiveSource;
            bool            parentActive    = true;     // Is the parent if-block active?
            bool            active          = true;     // Is this if-block active?
            bool            wasActive       = false;    // Was this if-block active?
            bool            elseAllowed     = true;     // Is an else-block allowed?
        };

        using MacroPtr = std::shared_ptr<Macro>;

        /* === Functions === */

        ScannerPtr MakeScanner() override;

        void PushScannerSource(const SourceCodePtr& source, const std::string& filename = "") override;
        bool PopScannerSource() override;

        void PushIfBlock(const TokenPtr& directiveToken, bool active = false, bool elseAllowed = true);
        void SetIfBlock(const TokenPtr& directiveToken, bool active = false, bool elseAllowed = true);
        void PopIfBlock();

        // Returns the if-block state from the top of the stack. If the stack is empty, the default state is returned.
        IfBlock TopIfBlock() const;

        /*
        Replaces all identifiers (specified by 'macro.parameters') in the token string (specified by 'macro.tokenString')
        by the respective replacement (specified by 'arguments'). The number of identifiers and the number of replacements must be equal.
        */
        TokenPtrString ExpandMacro(const Macro& macro, const std::vector<TokenPtrString>& arguments);

        // Writes a '#line'-directive to the output with the current source position and filename.
        void WritePosToLineDirective();

        /* ----- Parsing ----- */

        void            ParseProgram();

        void            ParesComment();
        void            ParseIdent();
        TokenPtrString  ParseIdentAsTokenString();
        TokenPtrString  ParseIdentArgumentsForMacro(const TokenPtr& identToken, const Macro& macro);
        void            ParseMisc();
        
        void            ParseDirective();
        void            ParseAnyIfDirectiveAndSkipValidation();
        void            ParseDirectiveDefine();
        void            ParseDirectiveUndef();
        void            ParseDirectiveInclude();
        void            ParseDirectiveIf(bool skipEvaluation = false);
        void            ParseDirectiveIfdef(bool skipEvaluation = false);
        void            ParseDirectiveIfndef(bool skipEvaluation = false);
        void            ParseDirectiveElif(bool skipEvaluation = false);
        void            ParseDirectiveIfOrElifCondition(bool isElseBranch, bool skipEvaluation = false);
        void            ParseDirectiveElse();
        void            ParseDirectiveEndif();
        void            ParseDirectivePragma();
        void            ParseDirectiveLine();
        void            ParseDirectiveError();

        ExprPtr         ParseExpr();
        ExprPtr         ParsePrimaryExpr() override;

        TokenPtrString  ParseDirectiveTokenString(bool expandDefinedDirective = false, bool ignoreComments = false);
        TokenPtrString  ParseArgumentTokenString();

        std::string     ParseDefinedMacro();

        /* === Members === */

        IncludeHandler&                     includeHandler_;

        std::unique_ptr<std::stringstream>  output_;

        std::map<std::string, MacroPtr>     macros_;
        std::set<std::string>               onceIncluded_;
        std::map<std::string, std::size_t>  includeCounter_; // Counter for each included file

        /*
        Stack to store the info which if-block in the hierarchy is active.
        Once an if-block is inactive, all subsequent if-blocks are inactive, too.
        */
        std::stack<IfBlock>                 ifBlockStack_;

        bool                                writeLineMarks_         = true;
        bool                                writeLineMarkFilenames_ = true;

};


} // /namespace Xsc


#endif



// ================================================================================<|MERGE_RESOLUTION|>--- conflicted
+++ resolved
@@ -114,13 +114,11 @@
         // Callback function when a macro is about to be undefined, return true if the undefinition is allowed.
         virtual bool OnUndefineMacro(const Macro& macro);
 
-<<<<<<< HEAD
+        // Callback function when the standard macro must be substituted (e.g. __FILE__ to string literal).
+        virtual bool OnSubstitueStdMacro(const Token& identTkn, TokenPtrString& tokenString);
+
         // Evaluate the expression of the specified token string.
         Variant EvaluateExpr(const TokenPtrString& tokenString, const Token* tkn = nullptr);
-=======
-        // Callback function when the standard macro must be substituted (e.g. __FILE__ to string literal).
-        virtual bool OnSubstitueStdMacro(const Token& identTkn, TokenPtrString& tokenString);
->>>>>>> 19b0657e
 
         // Parse a token string and evaluate it as expression.
         Variant ParseAndEvaluateExpr(const Token* tkn = nullptr);
